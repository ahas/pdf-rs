//! Stub plugin for XMP Metadata streams, to be expanded later

<<<<<<< HEAD
use crate::OffsetDateTime;
=======
use time::OffsetDateTime;
>>>>>>> 1e63e55c
use lopdf;

use PdfConformance;
use utils::random_character_string_32;

/// Initial struct for Xmp metatdata. This should be expanded later for XML handling, etc.
/// Right now it just fills out the necessary fields
#[derive(Debug, Clone)]
pub struct XmpMetadata {
    /// Document ID
    pub document_id: String,
    /// Web-viewable or "default" or to be left empty. Usually "default".
    pub rendition_class: Option<String>,
    /// Document version
    pub document_version: u32,
}

impl XmpMetadata {

    /// Creates a new XmpMetadata object
    pub fn new(rendition_class: Option<String>, document_version: u32)
    -> Self
    {
        let document_id: String = random_character_string_32();
        Self {
            document_id: document_id,
            rendition_class: rendition_class,
            document_version: document_version,
        }
    }

    /// Consumes the XmpMetadata and turns it into a PDF Object.
    /// This is similar to the
    pub(in types) fn into_obj<S>(self,
                           conformance: PdfConformance,
                           trapping: bool,
                           creation_date: OffsetDateTime,
                           modification_date: OffsetDateTime,
                           metadata_date: OffsetDateTime,
                           document_title: S)
    -> lopdf::Object where S: Into<String> + ::std::fmt::Display
    {
        use lopdf::{Stream as LoStream, Dictionary as LoDictionary};
        use lopdf::Object::*;
        use std::iter::FromIterator;

        // Shared between XmpMetadata and DocumentInfo
        let trapping = if trapping { "True" } else { "False" };

        // let xmp_instance_id = "2898d852-f86f-4479-955b-804d81046b19";
        let instance_id = random_character_string_32();
        let create_date = to_pdf_xmp_date(creation_date);
        let modification_date = to_pdf_xmp_date(modification_date);
        let metadata_date = to_pdf_xmp_date(metadata_date);

        let pdf_x_version = conformance.get_identifier_string();
        let document_version = self.document_version.to_string();
        let document_id = self.document_id.to_string();

        let rendition_class = match self.rendition_class {
            Some(class) => class,
            None => "".to_string(),
        };

        let xmp_metadata = format!(include_str!("../../../templates/catalog_xmp_metadata.txt"),
                           create_date, modification_date, metadata_date, document_title, document_id,
                           instance_id, rendition_class, document_version, pdf_x_version, trapping);

        Stream(LoStream::new(LoDictionary::from_iter(vec![
            ("Type", "Metadata".into()),
            ("Subtype", "XML".into()), ]),
            xmp_metadata.as_bytes().to_vec() ))
    }
}

// D:2018-09-19T10:05:05+00'00'
fn to_pdf_xmp_date(date: OffsetDateTime)
-> String
{
    // Since the time is in UTC, we know that the time zone
    // difference to UTC is 0 min, 0 sec, hence the 00'00
    format!("D:{:04}-{:02}-{:02}T{:02}:{:02}:{:02}+00'00'",
        date.year(),
        date.month(),
        date.day(),
        date.hour(),
        date.minute(),
        date.second(),
    )
}<|MERGE_RESOLUTION|>--- conflicted
+++ resolved
@@ -1,10 +1,6 @@
 //! Stub plugin for XMP Metadata streams, to be expanded later
 
-<<<<<<< HEAD
 use crate::OffsetDateTime;
-=======
-use time::OffsetDateTime;
->>>>>>> 1e63e55c
 use lopdf;
 
 use PdfConformance;
